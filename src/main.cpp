#include <cstdlib>
#include <iostream>
#include <cstdio> 
#include <string>
#include <fstream>
#include <map>
#include <vector>
#include <memory>
#include <cmath>
#include <GraphMol/Conformer.h>
#include <GraphMol/MonomerInfo.h>
#include <GraphMol/GraphMol.h>
#include <GraphMol/SmilesParse/SmilesParse.h>
#include <GraphMol/SmilesParse/SmilesWrite.h>
#include <GraphMol/FileParsers/FileParsers.h>
#include <GraphMol/Atom.h>
#include <GraphMol/Bond.h>
#include <GraphMol/ROMol.h>
#include <GraphMol/RDKitBase.h>
#include <GraphMol/Descriptors/MolDescriptors.h>
#include <GraphMol/Substruct/SubstructMatch.h>

enum class Pattern {
    Hydrophobic,
    Hydrogen_donor_H,
    Hydrogen_acceptor,
    Halogen_donor_halogen,
    Halogen_acceptor_any,
    Anion,
    Cation,
    Aromatic_ring,
    Metal,
    Chelated,
};

// --------------------------------------------------- OUTPUT'S FILE MANAGEMENT ------------------------------------------------------

std::ofstream outputFile;

void initializeFile(const char* fileName) {
    outputFile.open(fileName, std::ios::out);
    if (outputFile.is_open()) {
        outputFile << "LIGAND_NAME,PROTEIN_ATOM_ID,PROTEIN_PATTERN,PROTEIN_X,PROTEIN_Y,PROTEIN_Z,LIGAND_ATOM_ID,LIGAND_PATTERN,LIGAND_X,LIGAND_Y,LIGAND_Z,INTERACTION_TYPE,INTERACTION_DISTANCE" << std::endl;
        //std::cout << "File " << fileName << " successfully created." << std::endl;
    } else {
        std::cerr << "Error while creating CSV file." << std::endl;
    }
}

void closeFile() {
    if (outputFile.is_open()) {
        outputFile.close();
    }
}

//takes input all the values as parameters and prints on the CSV file passed by reference NB.might be necessary to escape the strings if there can be "," in them
void output(std::string name_molA, std::string name_molB, std::string atom_id_molA, std::string pattern_molA, float x_molA, float y_molA, float z_molA, std::string atom_id_molB, std::string pattern_molB, float x_molB, float y_molB, float z_molB, std::string interactionType, float interactionDistance, const bool protA_ligB){
    if (outputFile.is_open()){
        if(protA_ligB){
            outputFile << name_molB << ","
                       << atom_id_molA << ","
                       << pattern_molA << ","
                       << x_molA << ","
                       << y_molA << ","
                       << z_molA << ","
                       << atom_id_molB << ","
                       << pattern_molB << ","
                       << x_molB << ","
                       << y_molB << ","
                       << z_molB << ","
                       << interactionType << ","
                       << interactionDistance << "\n";
        }
        else{
            outputFile << name_molA << ","
                       << atom_id_molB << ","
                       << pattern_molB << ","
                       << x_molB << ","
                       << y_molB << ","
                       << z_molB << ","
                       << atom_id_molA << ","
                       << pattern_molA << ","
                       << x_molA << ","
                       << y_molA << ","
                       << z_molA << ","
                       << interactionType << ","
                       << interactionDistance << "\n";
        }
    }
    else {
        std::cerr << "File was not open correctly for writing." << std::endl;
    }
}

// ----------------------------------------------------------- STRUCTS -------------------------------------------------------------------------

struct SMARTSPattern {
    Pattern pattern;
    std::string smartsString;
};
struct FoundPatterns {
    std::map<Pattern, std::vector<RDKit::MatchVectType>> patternMatches; // Maps every pattern with vector of all it's found istances that are rappresented ad pairs <athom in the pattern, athom in the mol>.
};
struct Molecule {   //This struct is used to save each mol with it's name
    std::string name;
    std::unique_ptr<RDKit::ROMol> mol;

    Molecule(const std::string& molName, RDKit::ROMol* molPtr)  // Constructor that populates the name and mol attributes (it neads a pointer to a ROMol object)
        : name(molName), mol(molPtr) {}

    // Disables copy to ensure the ROMol object can not be accidentaly copied
    Molecule(const Molecule&) = delete;
    Molecule& operator=(const Molecule&) = delete;

    // The following is optional but is better tu put it to avoid problems with the compiler, it enables the possibility to move controll of the object to others
    Molecule(Molecule&&) noexcept = default;
    Molecule& operator=(Molecule&&) noexcept = default;
};

// ---------------------------------------------------- OTHER UTILITIES -----------------------------------------------------------------------

SMARTSPattern smartsPatterns[] = {
    {Pattern::Hydrophobic , "[c,s,Br,I,S&H0&v2,$([D3,D4;#6])&!$([#6]~[#7,#8,#9])&!$([#6X4H0]);+0]"},
    {Pattern::Hydrogen_donor_H, "[$([O,S;+0]),$([N;v3,v4&+1]),n+0]-[H]"},
    {Pattern::Hydrogen_acceptor, "[#7&!$([nX3])&!$([NX3]-*=[O,N,P,S])&!$([NX3]-[a])&!$([Nv4&+1]),O&!$([OX2](C)C=O)&!$(O(~a)~a)&!$(O=N-*)&!$([O-]-N=O),o+0,F&$(F-[#6])&!$(F-[#6][F,Cl,Br,I])]"},
    {Pattern::Halogen_donor_halogen, "[#6,#7,Si,F,Cl,Br,I]-[Cl,Br,I,At]"},
    {Pattern::Halogen_acceptor_any, "[#7,#8,P,S,Se,Te,a;!+{1-}][*]"},
    {Pattern::Anion, "[-{1-},$(O=[C,S,P]-[O-])]"},
    {Pattern::Cation, "[+{1-},$([NX3&!$([NX3]-O)]-[C]=[NX3+])]"},
    {Pattern::Aromatic_ring, "[a;r5]1:[a;r5]:[a;r5]:[a;r5]:[a;r5]:1"},
    {Pattern::Aromatic_ring, "[a;r6]1:[a;r6]:[a;r6]:[a;r6]:[a;r6]:[a;r6]:1"},
    {Pattern::Metal, "[Ca,Cd,Co,Cu,Fe,Mg,Mn,Ni,Zn]"},
    {Pattern::Chelated, "[O,#7&!$([nX3])&!$([NX3]-*=[!#6])&!$([NX3]-[a])&!$([NX4]),-{1-};!+{1-}]"}
};

const int smartsPatternsCount = sizeof(smartsPatterns) / sizeof(SMARTSPattern);

std::string PatternToString(Pattern pattern) {
    switch(pattern) {
        case Pattern::Hydrophobic: return "Hydrophobic"; 
        case Pattern::Hydrogen_donor_H: return "Hydrogen_donor_H"; 
        case Pattern::Hydrogen_acceptor: return "Hydrogen_acceptor"; 
        case Pattern::Halogen_donor_halogen: return "Halogen_donor_halogen"; 
        case Pattern::Halogen_acceptor_any: return "Halogen_acceptor_any"; 
        case Pattern::Anion: return "Anion"; 
        case Pattern::Cation: return "Cation"; 
        case Pattern::Aromatic_ring: return "Aromatic_ring"; 
        case Pattern::Metal: return "Metal"; 
        case Pattern::Chelated: return "Chelated";
        default:    return "Unknown";
    }
}

void printFoundPatterns(FoundPatterns foundPatterns){
    std::cout << "Found patterns [" << foundPatterns.patternMatches.size() << "]: "<< std::endl;

    for(const auto& patternMatch: foundPatterns.patternMatches){
        std::cout << " ------ " << PatternToString(patternMatch.first) << " ------ " << std::endl;

        for(size_t j = 0; j < patternMatch.second.size(); j++){
           std::cout << "    " << j+1 << std::endl;

           for(size_t k = 0; k < patternMatch.second.at(j).size(); k++){
               std::cout << "        " << "First A: " << patternMatch.second.at(j).at(k).first << " Second A: " << patternMatch.second.at(j).at(k).second << std::endl;
           }
        }

        //std::cout << std::endl;
        std::cout << std::endl;
    }
}

void printMolOverview(RDKit::ROMol mol, bool smiles) {
    // Numero di atomi std::cout << "Numero di atomi: " << mol.getNumAtoms() << std::endl;
    // Numero di legami
    std::cout << "Numero di legami: " << mol.getNumBonds() << std::endl;

    /*
    // Formula molecolare
    std::string formula = RDKit::Descriptors::calcMolFormula(mol);
    std::cout << "Formula molecolare: " << formula << std::endl;

    // Peso molecolare
    double mw = RDKit::Descriptors::calcExactMW(mol);
    std::cout << "Peso molecolare: " << mw << std::endl;
    */

    // Rappresentazione SMILES
    if(smiles){
        std::string smiles = RDKit::MolToSmiles(mol);
        std::cout << "SMILES: " << smiles << std::endl;
    }
}

// The name of the files containing the molecules has a .pdb or .mol2 extension at the end that isn't needed nor wonted so this function get's rid of it 
std::string removeFileExtension(const std::string& filename) {
    size_t lastdot = filename.find_last_of(".");
    if (lastdot == std::string::npos) return filename;
    return filename.substr(0, lastdot);
}

// Creates the PROTEIN_ATOM_ID and LIGAND_ATOM_ID attributes for the CSV file
 void getProtLigAtomID(const Molecule& molA, const Molecule& molB, unsigned int indx_molA, unsigned int indx_molB, std::string &atom_id_prot, std::string &atom_id_lig, const bool protA_ligB){

    if(protA_ligB){ // If molA contains the protein and molB the ligand
        //Creation of PROTEIN_ATOM_ID
        const RDKit::Atom *atomA = molA.mol->getAtomWithIdx(indx_molA);
        if(atomA->getMonomerInfo() && atomA->getMonomerInfo()->getMonomerType() == RDKit::AtomMonomerInfo::PDBRESIDUE){ //Checks that there is MonomerInfo in this atom NB. the second condition is for additional safty but can be removed
            const RDKit::AtomPDBResidueInfo *pdbInfo = static_cast<const RDKit::AtomPDBResidueInfo*>(atomA->getMonomerInfo());  //since there is no AtomPDBResidueInfo getter available a cast is needed
            atom_id_prot = pdbInfo->getChainId() + "." + pdbInfo->getResidueName() + std::to_string(pdbInfo->getResidueNumber()) + "." + pdbInfo->getName();    // Combines the desired values for the protein atom in a string
        }else{
            atom_id_prot = "Error: " + std::to_string(indx_molA) + "(" + atomA->getSymbol() + ")" + " no correct MonomerInfo"; // prints Error and some basic info to identify the atom 
            std::cout<< "Error: " + std::to_string(indx_molA) + "(" + atomA->getSymbol() + ")" + " has no correct MonomerInfo.";
        }
        //Cration of LIGAND_ATOM_ID
        const RDKit::Atom *atomB = molB.mol->getAtomWithIdx(indx_molB);
        atom_id_lig = std::to_string(indx_molB) + "(" + atomB->getSymbol() + ")";   //Combines the desired values for the ligand atom in a string
    }
    else{  // If molA contains the ligand and molB the protein
        const RDKit::Atom *atomB = molB.mol->getAtomWithIdx(indx_molB);
        if(atomB->getMonomerInfo() && atomB->getMonomerInfo()->getMonomerType() == RDKit::AtomMonomerInfo::PDBRESIDUE){
            const RDKit::AtomPDBResidueInfo *pdbInfo = static_cast<const RDKit::AtomPDBResidueInfo*>(atomB->getMonomerInfo());
            atom_id_prot = pdbInfo->getChainId() + "." + pdbInfo->getResidueName() + std::to_string(pdbInfo->getResidueNumber()) + "." + pdbInfo->getName();
        }else{
            atom_id_prot = "Error: " + std::to_string(indx_molB) + "(" + atomB->getSymbol() + ")" + " no correct MonomerInfo";
            std::cout<< "Error: " + std::to_string(indx_molB) + "(" + atomB->getSymbol() + ")" + " has no correct MonomerInfo.";
        }
        const RDKit::Atom *atomA = molA.mol->getAtomWithIdx(indx_molA);
        atom_id_lig = std::to_string(indx_molA) + "(" + atomA->getSymbol() + ")";
    }
}

// ----------------------------------------------------- GEOMETRIC FUNCTIONS --------------------------------------------------------------------

//TODO: mi sa che le due funzioni dopo ci sono gia in rdkit
float dotProduct(const RDGeom::Point3D &vect_a, const RDGeom::Point3D &vect_b) { //calculates the dot product of a vector
    return vect_a.x * vect_b.x + vect_a.y * vect_b.y + vect_a.z * vect_b.z;
}

float norm(const RDGeom::Point3D &vect) { //calculates the norm of a vector
    return sqrt(vect.x * vect.x + vect.y * vect.y + vect.z * vect.z);
}

bool isVectorNull(RDGeom::Point3D &v) {
    return v.length() == 0;
}

// void lineIntersection(float m1, float m2, float q1, float q2, RDGeom::Point3D* intersection){
//     float x, y;

//     if(m1 == m2) intersection = nullptr;

//     x = (q2 - q2) / (m1 - m2);
//     y = m1*x + q1;

//     intersection->x = x;
//     intersection->y = y;
// }

float calculateRotationAngleY(RDGeom::Point3D& D) {
    return std::atan2(D.z, D.x);
}

float calculateRotationAngleX(RDGeom::Point3D& D) {
    return std::atan2(D.z, D.y);
}

// Applys a rotation to the point around the Y axis, of an angle theta
void rotateY(RDGeom::Point3D* p, float theta) {
        double xNew = cos(theta) * p->x + sin(theta) * p->z;
        double zNew = -sin(theta) * p->x + cos(theta) * p->z;
        p->x = xNew;
        p->z = zNew;
}

// Applys a rotation to the point around the X axis, of an angle theta
void rotateX(RDGeom::Point3D* p, float theta) { 
    double yNew = cos(theta) * p->y - sin(theta) * p->z;
    double zNew = sin(theta) * p->y + cos(theta) * p->z;
    p->y = yNew;
    p->z = zNew;
}

<<<<<<< HEAD

bool doSegmentsIntersect(RDGeom::Point3D &a1, RDGeom::Point3D &b1, RDGeom::Point3D &a2, RDGeom::Point3D &b2){ //checks if two COMPLANAR segments intersect
    RDGeom::Point3D a1a2 = a1 - a2;
    RDGeom::Point3D b1b2 = b1 - b2;
    RDGeom::Point3D a1b1 = a1 - b1;

    double a =  a1a2.x, b = -b1b2.x, c = a1a2.y, d = -b1b2.y, e = a1a2.z, f = -b1b2.z; //fill the coeficients in the matrix rapresenting the equations
    double det = a * d - b * c; //calculates the det of the matrix to check if there are solutions

    if(fabs(det) < 1e-10) return false; //checks if the det = 0 it means that there are no solutions the segments are or parallel or the same segment

    double t = (d * a1b1.x -b * a1b1.y) / det; //solves the parametric equation using Cramer's rule
    double s = (-c * a1b1.x + a * a1b1.y) / det;

    return (t >= 0 && t<= 1 && s >= 0 && s <= 1); //checks that the intersection point is within both segments
=======
RDGeom::Point3D calculateNormalVector(RDGeom::Point3D &pos_a, RDGeom::Point3D &pos_b, RDGeom::Point3D &pos_c){  // calculates the normal vector to the plane identified by the 3 points in input (assuming they are not in line)
    RDGeom::Point3D vect_ab = pos_b - pos_a;
    RDGeom::Point3D vect_ac = pos_c - pos_a;

    RDGeom::Point3D normal = vect_ab.crossProduct(vect_ac);
    normal.normalize();
    return normal;
>>>>>>> 5cdd5861
}

float calculateDistance(RDGeom::Point2D &pos_a, RDGeom::Point2D &pos_b){  //calculates euclidian distance between 2 points located in a 2D space
    return (pos_a - pos_b).length();
}

// float calculateDistance(RDGeom::Point3D &pos_a, RDGeom::Point3D &pos_b){  //calculates euclidian distance between 2 points located in a 3D space
//     return (pos_a - pos_b).length();
// }

float calculateDistance(const RDGeom::Point3D &pos_a, const RDGeom::Point3D &pos_b){
    float x_diff = pos_a.x - pos_b.x; 
    float y_diff = pos_a.y - pos_b.y; 
    float z_diff = pos_a.z - pos_b.z;  

    return std::sqrt(x_diff * x_diff + y_diff * y_diff + z_diff * z_diff);
}

float calculateDistance(RDGeom::Point3D &p1, RDGeom::Point3D &p2, RDGeom::Point3D &p3, RDGeom::Point3D &point) { //calculates euclidian distance between the plane formed by the first three points and the fourth point in a 3D space
    
    RDGeom::Point3D normal = calculateNormalVector(p1, p2, p3);

    if(isVectorNull(normal)){
        return -1; //if the three points are aligned the funtions returns -1
    }

    normal.normalize();

    double D = -(normal.x * p1.x + normal.y * p1.y + normal.z * p1.z); //caluclates the D coefficient of the plane equation

    // distance formula
    double distance = std::abs(normal.x * point.x + normal.y * point.y + normal.z * point.z + D) / 
                      std::sqrt(normal.x * normal.x + normal.y * normal.y + normal.z * normal.z);

    return distance;
}


//Having three points located in a 3D space, imagine them forming a triangle: this function calculates the angle in degreeson of the vertex pos_a 
float calculateAngle(RDGeom::Point3D &pos_a, RDGeom::Point3D &pos_b, RDGeom::Point3D &pos_c){
    float ab = calculateDistance(pos_a, pos_b);
    float bc = calculateDistance(pos_b, pos_c);
    float ac = calculateDistance(pos_a, pos_c);

    return (acos((pow(ab, 2) + pow(ac, 2) - pow(bc, 2)) / (2 * ab * ac))) * (180.0 / M_PI);
}

bool isAngleInRange(float angle, float minAngle, float maxAngle){
    return (angle >= minAngle && angle <= maxAngle) ? true : false;
}

RDGeom::Point3D calculateCentroid(std::vector<RDGeom::Point3D>& pos_points_ring){   // calculates the centroid for a vector of 3D points
    RDGeom::Point3D centroid(0, 0, 0);
    
    for(const auto& point : pos_points_ring){
        centroid += point;
    }

    centroid /= static_cast<double>(pos_points_ring.size());
    return centroid;
}



float calculateVectorAngle(RDGeom::Point3D &vect_a, RDGeom::Point3D &vect_b){ //calculates the angle in degrees between two vectors (the smallest angle of the incidents infinite lines that are formed extending the vectors)
    return std::acos(abs(dotProduct(vect_a, vect_b) / ((norm(vect_a)) * (norm(vect_b))) * 180 / M_PI));
}

//TODO: questa si dovrà chiamare caluclateVectorAngle e per l'altra si trova un altro nome
float calculateActualVectorAngle(RDGeom::Point3D &vect_a, RDGeom::Point3D &vect_b){ //calculates the angle in degrees between two vectors
    return std::acos(dotProduct(vect_a, vect_b) / ((norm(vect_a)) * (norm(vect_b))) * 180 / M_PI);
}

bool isGreaterThenNinety(float value){ //takes a value, returns true if its greater or equal to 90, false if not
    return value >= 90 ? true : false;
}

// ------------------------------------------------------- INTERACTIONS --------------------------------------------------------------------------

void findHydrophobicInteraction(const Molecule& molA, const Molecule& molB, const FoundPatterns& molA_patterns, const FoundPatterns& molB_patterns, const RDKit::Conformer& conformer_molA, const RDKit::Conformer& conformer_molB, const bool protA_ligB){
    auto tmpA = molA_patterns.patternMatches.find(Pattern::Hydrophobic);
    auto tmpB = molB_patterns.patternMatches.find(Pattern::Hydrophobic);

    //Check that there is at list one Hydrophobic pattern found on both protein and ligand if yes serches and prints the bonds
    if ((tmpA != molA_patterns.patternMatches.end()) && (tmpB != molB_patterns.patternMatches.end())){
        RDGeom::Point3D pos_a, pos_b;    //are needed to easly manage x,y,z cordinates that will be feeded to the output funcion
        float distRequired = 4.5;
        float distance;
        unsigned int indx_molA;     //will contain the atom index for molA in order to calculate distances
        unsigned int indx_molB;
        std::string atom_id_molA, atom_id_molB;

        for (const auto& matchVectA : tmpA->second){  //for every block of the vector containing Hydrophobic matcher in molA_patterns.patterMatches
                indx_molA = matchVectA.at(0).second;  //gets the index number of the atom in molA that we whant to check
                pos_a = conformer_molA.getAtomPos(indx_molA);
            for(const auto& matchVectB : tmpB->second){ //for every block of the vector containing Hydrophobic matcher in molB_patterns.patternMatches
                indx_molB = matchVectB.at(0).second;
                pos_b = conformer_molB.getAtomPos(indx_molB);
                distance = calculateDistance(pos_a, pos_b);

                if (distance <= distRequired){
                    getProtLigAtomID(molA, molB, indx_molA, indx_molB, atom_id_molA, atom_id_molB, protA_ligB);
                    std::cout << "Hydrophobic\n";
                    output(molA.name, molB.name, atom_id_molA, "Hydrophobic", pos_a.x, pos_a.y, pos_a.z, atom_id_molB, "Hydrophobic", pos_b.x, pos_b.y, pos_b.z, "Hydrophobic", distance, protA_ligB);
                }
            }
        }
    }
}

void findHydrogenBond(const Molecule& molA, const Molecule& molB, const FoundPatterns& molA_patterns, const FoundPatterns& molB_patterns, const RDKit::Conformer& conformer_molA, const RDKit::Conformer& conformer_molB, const bool protA_ligB){
    auto molA_pattern = molA_patterns.patternMatches.find(Pattern::Hydrogen_donor_H);
    auto molB_pattern = molB_patterns.patternMatches.find(Pattern::Hydrogen_acceptor);
    float distance;
    float distance_required = 3.5;
    float minAngle_required = 130;
    float maxAngle_required = 180;

    if ((molA_pattern != molA_patterns.patternMatches.end()) && (molB_pattern != molB_patterns.patternMatches.end())){ // if there are the researched patterns in both the molucles  

        std::string atom_id_molA, atom_id_molB;
        RDGeom::Point3D pos_donor, pos_hydrogen, pos_acceptor; 

        for(const auto& matchVect_molA : molA_pattern->second){ // for each Hydrogen_donor-H pattern in molA
            int id_donor = matchVect_molA.at(0).second; // gets the donor id
            int id_hydrogen = matchVect_molA.at(1).second; //gets the hydrogen id

            pos_donor = conformer_molA.getAtomPos(id_donor); // gets the 3D positioning of the donor
            pos_hydrogen = conformer_molA.getAtomPos(id_hydrogen); // gets the 3D positioning of the hydrogen

            for(const auto& matchVect_molB : molB_pattern->second){ //for each Hydrogen_acceptor pattern in molB
                int id_acceptor = matchVect_molB.at(0).second; // gets the acceptor id
                pos_acceptor = conformer_molB.getAtomPos(id_acceptor); // gets the 3D positioning of the acceptor

                distance = calculateDistance(pos_donor, pos_acceptor); //finds the distance between donor and acceptor
                float angle = calculateAngle(pos_hydrogen, pos_donor, pos_acceptor); //finds the angle between the donor-hydrogen atoms and the hydrogen-acceptor atoms

                if(distance <= distance_required && isAngleInRange(angle, minAngle_required, maxAngle_required)){
                    getProtLigAtomID(molA, molB, id_hydrogen, id_acceptor, atom_id_molA, atom_id_molB, protA_ligB);
                    std::cout << "Hydrogen bond\n";
                    output(molA.name, molB.name, atom_id_molA, "Hydrogen donor", pos_hydrogen.x, pos_hydrogen.y, pos_hydrogen.z, atom_id_molB, "Hydrogen acceptor", pos_acceptor.x, pos_acceptor.y, pos_acceptor.z, "Hydrogen Bond", distance, protA_ligB);
                }
            }
        }
    }
}

void findHalogenBond(const Molecule& molA, const Molecule& molB, const FoundPatterns& molA_patterns, const FoundPatterns& molB_patterns, const RDKit::Conformer& conformer_molA, const RDKit::Conformer& conformer_molB, const bool protA_ligB){
    auto molA_pattern = molA_patterns.patternMatches.find(Pattern::Halogen_donor_halogen);
    auto molB_pattern = molB_patterns.patternMatches.find(Pattern::Halogen_acceptor_any);
    float distance;
    float distance_required = 3.5;
    float minAngle_required_first = 130;
    float maxAngle_required_first = 180;
    float minAngle_required_second = 80;
    float maxAngle_required_second = 140;

    if ((molA_pattern != molA_patterns.patternMatches.end()) && (molB_pattern != molB_patterns.patternMatches.end())){ // if there are the researched patterns in both the molucles

        std::string atom_id_molA, atom_id_molB;
        RDGeom::Point3D pos_donor, pos_halogen, pos_acceptor, pos_any;

        for(const auto& matchVect_molA : molA_pattern->second){ // for each Halogen_donor-halogen pattern in molA
            int id_donor = matchVect_molA.at(0).second; // gets the donor id
            int id_halogen = matchVect_molA.at(1).second; //gets the halogen id

            pos_donor = conformer_molA.getAtomPos(id_donor); // gets the 3D positioning of the donor
            pos_halogen = conformer_molA.getAtomPos(id_halogen); // gets the 3D positioning of the halogen

            for(const auto& matchVect_molB : molB_pattern->second){ // for each Halogen_donor-halogen pattern in molB
                int id_acceptor = matchVect_molB.at(0).second; // gets the acceptor id
                int id_any = matchVect_molB.at(1).second; // gets the any id

                pos_acceptor = conformer_molB.getAtomPos(id_acceptor); // gets the 3D positioning of the acceptor
                pos_any = conformer_molB.getAtomPos(id_any); // gets the 3D positioning of the any

                distance = calculateDistance(pos_donor, pos_acceptor); //finds the distance between donor and acceptor
                float firstAngle = calculateAngle(pos_halogen, pos_donor, pos_acceptor); //finds the angle between the donor-halogen atoms and the halogen-acceptor atoms
                float secondAngle = calculateAngle(pos_acceptor, pos_halogen, pos_any); //the angle between the halogen-acceptor atoms and the acceptor-any atoms

                if(distance <= distance_required && isAngleInRange(firstAngle, minAngle_required_first, maxAngle_required_first) && isAngleInRange(secondAngle, minAngle_required_second, maxAngle_required_second)){
                    getProtLigAtomID(molA, molB, id_halogen, id_acceptor, atom_id_molA, atom_id_molB, protA_ligB);
                    std::cout << "Halogen bond\n";
                    output(molA.name, molB.name, atom_id_molA, "Halogen donor", pos_halogen.x, pos_halogen.y, pos_halogen.z, atom_id_molB, "Halogen acceptor", pos_acceptor.x, pos_acceptor.y, pos_acceptor.z, "Halogen Bond", distance, protA_ligB);
                }
        
            }
        }
    }
}

void findIonicInteraction(const Molecule& molA, const Molecule& molB, const FoundPatterns& molA_patterns, const FoundPatterns& molB_patterns, const RDKit::Conformer& conformer_molA, const RDKit::Conformer& conformer_molB, const bool protA_ligB){
    auto tmpA = molA_patterns.patternMatches.find(Pattern::Cation);
    auto tmpB = molB_patterns.patternMatches.find(Pattern::Anion);
    unsigned int indx_molA;
    unsigned int indx_molB;
    RDGeom::Point3D pos_a, pos_b;
    float distRequired = 4.5;
    float distance;
    std::string atom_id_molA, atom_id_molB;

    // Find cation-anion interaction
    if ((tmpA != molA_patterns.patternMatches.end()) && (tmpB != molB_patterns.patternMatches.end())){
        for (const auto& matchVectA : tmpA->second){
                indx_molA = matchVectA.at(0).second;
                pos_a = conformer_molA.getAtomPos(indx_molA);
            for(const auto& matchVectB : tmpB->second){
                indx_molB = matchVectB.at(0).second;
                pos_b = conformer_molB.getAtomPos(indx_molB);
                distance = calculateDistance(pos_a, pos_b);

                if (distance <= distRequired){
                    getProtLigAtomID(molA, molB, indx_molA, indx_molB, atom_id_molA, atom_id_molB, protA_ligB);
                    std::cout << "Ionic\n";
                    output(molA.name, molB.name, atom_id_molA, "Cation", pos_a.x, pos_a.y, pos_a.z, atom_id_molB, "Anion", pos_b.x, pos_b.y, pos_b.z, "Ionic", distance, protA_ligB);
                }
            }
        }
    }
    
    // Find cation-aromatic_ring interaction
    tmpB = molB_patterns.patternMatches.find(Pattern::Aromatic_ring);
    if ((tmpA != molA_patterns.patternMatches.end()) && (tmpB != molB_patterns.patternMatches.end())){
        float angle;
        float minAngle_required = 30;
        float maxAngle_required = 150;
        RDGeom::Point3D centroid, normal, pos_c;
        std::vector<RDGeom::Point3D> pos_points_ring;
        for (const auto& matchVectA : tmpA->second){    // Iterats on the Cations patterns
                indx_molA = matchVectA.at(0).second;
                pos_a = conformer_molA.getAtomPos(indx_molA);
            for(const auto& matchVectB : tmpB->second){ // Iterats on the Aromatic ring patterns
                pos_points_ring.clear();
                for(const auto& pairs_molB : matchVectB){   //for every pair <atom in the pattern, atom in the mol>
                    indx_molB = pairs_molB.second;  // currently is not necessary but it could become when we clarify how AtomIDs shoud work
                    pos_b = conformer_molB.getAtomPos(indx_molB);
                    pos_points_ring.push_back(pos_b);   // fils the vector containing the positions in 3D space of the ring atoms
                }
                centroid = calculateCentroid(pos_points_ring);
                distance = calculateDistance(pos_a, centroid);

                if (distance <= distRequired){
                    normal = calculateNormalVector(pos_points_ring.at(0), pos_points_ring.at(1), pos_points_ring.at(2));    //finds the normal vector to the plane defined by the aromatic ring atoms
                    pos_c = normal + centroid; // it' a point on the line normal to the ring and passing throw the centroid
                    angle = calculateAngle(centroid, pos_c, pos_a); // calculates the angle that must be <30 for the Ionic bond requirements
                    if((!isAngleInRange(angle, minAngle_required, maxAngle_required)) || angle == 30 || angle == 150){  //pos_c and pos_a can be on different sides of the aromatic ring plane
                        getProtLigAtomID(molA, molB, indx_molA, indx_molB, atom_id_molA, atom_id_molB, protA_ligB);
                        std::cout << "Ionic\n";
                        output(molA.name, molB.name, atom_id_molA, "Cation", pos_a.x, pos_a.y, pos_a.z, atom_id_molB, "Aromatic_ring", centroid.x, centroid.y, centroid.z, "Ionic", distance, protA_ligB);  // For aromatic ring the name of the last atom in the vector conteining pair <atom of the pattern, atom of the molecule> and the position of the centroid are printed.
                    }
                }
            }
        }
    }
}



void findMetalCoordination(const Molecule& molA, const Molecule& molB, const FoundPatterns& molA_patterns, const FoundPatterns& molB_patterns, const RDKit::Conformer& conformer_molA, const RDKit::Conformer& conformer_molB, const bool protA_ligB){
    auto tmpA = molA_patterns.patternMatches.find(Pattern::Metal);
    auto tmpB = molB_patterns.patternMatches.find(Pattern::Chelated);

    if ((tmpA != molA_patterns.patternMatches.end()) && (tmpB != molB_patterns.patternMatches.end())){
        RDGeom::Point3D pos_a, pos_b; 
        float distRequired = 2.8;
        float distance;
        unsigned int indx_molA;
        unsigned int indx_molB;
        std::string atom_id_molA, atom_id_molB;

        for (const auto& matchVectA : tmpA->second){
                indx_molA = matchVectA.at(0).second;
                pos_a = conformer_molA.getAtomPos(indx_molA);
            for(const auto& matchVectB : tmpB->second){
                indx_molB = matchVectB.at(0).second;
                pos_b = conformer_molB.getAtomPos(indx_molB);
                distance = calculateDistance(pos_a, pos_b);

                if (distance <= distRequired){
                    getProtLigAtomID(molA, molB, indx_molA, indx_molB, atom_id_molA, atom_id_molB, protA_ligB);
                    std::cout << "Metal\n";
                    output(molA.name, molB.name, atom_id_molA, "Metal", pos_a.x, pos_a.y, pos_a.z, atom_id_molB, "Chelated", pos_b.x, pos_b.y, pos_b.z, "Metal", distance, protA_ligB);
                }
            }
        }
    }

}


void identifyInteractions(const Molecule& protein, const Molecule& ligand, const FoundPatterns& proteinPatterns, const FoundPatterns& ligandPatterns, const RDKit::Conformer& proteinConformer, const RDKit::Conformer& ligandConformer){
    //every function will need to serch all the interactions of that type and for every one found call the output function that adds them to the CSV file
    //considering some interactions can be formed both ways (cation-anion ; anion-cation) we call the find function two times  
    
    // findHydrophobicInteraction(protein, ligand, proteinPatterns, ligandPatterns, proteinConformer, ligandConformer, true);

    // findHydrogenBond(protein, ligand, proteinPatterns, ligandPatterns, proteinConformer, ligandConformer, true);
    // findHydrogenBond(ligand, protein, ligandPatterns, proteinPatterns, ligandConformer, proteinConformer, false);

    findHalogenBond(protein, ligand, proteinPatterns, ligandPatterns, proteinConformer, ligandConformer, true);
    findHalogenBond(ligand, protein, ligandPatterns, proteinPatterns, ligandConformer, proteinConformer, false);

    // findIonicInteraction(protein, ligand, proteinPatterns, ligandPatterns, proteinConformer, ligandConformer, true);
    // findIonicInteraction(ligand, protein, ligandPatterns, proteinPatterns, ligandConformer, proteinConformer, false);

    // findMetalCoordination(protein, ligand, proteinPatterns, ligandPatterns, proteinConformer, ligandConformer, true);
    // findMetalCoordination(ligand, protein, ligandPatterns, proteinPatterns, ligandConformer, proteinConformer, false);
}

// for eatch pattern of the Pattern enum looks if it is in the mol and saves all the matches in the MatchVectType field of the map inside FoundPatterns.
void identifySubstructs(Molecule& molecule, FoundPatterns &foundPatterns){
    for(auto smartsPattern : smartsPatterns){
        std::vector<RDKit::MatchVectType> tmpMatchesVector;
        RDKit::ROMol* patternMol = RDKit::SmartsToMol(smartsPattern.smartsString);
        if (!patternMol) {
            std::cerr << "Failed to convert SMARTS to molecule for pattern: " << smartsPattern.smartsString << std::endl;
            continue;  // Skip this iteration if the molecule could not be created.
}
        bool foundMatch = RDKit::SubstructMatch(*(molecule.mol), *patternMol, tmpMatchesVector);

        if(foundMatch && !tmpMatchesVector.empty()){
            //the number of patterns and their index must be the same inside the Pattern Enum and smartsPatterns
            if(smartsPattern.pattern == Pattern::Aromatic_ring && foundPatterns.patternMatches.find(Pattern::Aromatic_ring) != foundPatterns.patternMatches.end()){ //if others aromatic rings where already found
                foundPatterns.patternMatches[Pattern::Aromatic_ring].insert(foundPatterns.patternMatches[Pattern::Aromatic_ring].end(), tmpMatchesVector.begin(), tmpMatchesVector.end()); //append tmpMatchesVector to the end of the already found aromatic rings
            }
            // else foundPatterns.patternMatches[static_cast<Pattern>(i)] = tmpMatchesVector;
            else foundPatterns.patternMatches[smartsPattern.pattern] = tmpMatchesVector;
        }
        delete patternMol;
        //TODO: maybe its a good idea to also clean the tmpMatchesVector
    }
}

// ------------------------------------------------------- MAIN and INPUT ----------------------------------------------------------------------------------------

// input(char**, int, std::vector<Molecule> &) : takes the command line arguments (files names and number or arguments) 
// and does the parsing for each file saving a ROMol and the name of that molecule in the last parameter (a vector of struct Molecule passed by ref) 
void input(char **argv, int argc, std::vector<Molecule> &molVector) {
    FILE *file;
    char *fileContent = NULL;

    for(int i = 1; i < argc; i++){
        file = fopen(argv[i], "rb");
        if (!file) {
            std::cout << "Can't open the file " << argv[i] << std::endl;
        }
        else{
            // Gets the size of the file:
            fseek(file, 0, SEEK_END); 
            long fileSize = ftell(file); 
            fseek(file, 0, SEEK_SET); 

            fileContent = (char *)malloc(fileSize + 1); 
            if (fileContent == NULL) {
                std::cout << "Malloc error" << std::endl;
                fclose(file);
                return;
            }

            fread(fileContent, 1, fileSize, file); 
            (fileContent)[fileSize] = '\0'; 

            fclose(file);

            std::unique_ptr<RDKit::ROMol> mol;

            if(i == 1){  // if file is a .pdb
                mol.reset(RDKit::PDBBlockToMol(fileContent, true, false));
            }
            else{   //if file is a .mol2
                mol.reset(RDKit::Mol2BlockToMol(fileContent, true, false));
            }

            if(mol) {
                molVector.emplace_back(removeFileExtension(argv[i]), mol.release());
            }

            //printMolOverview(*(molVector.back().mol), false);

            free(fileContent);
        }
    }
}

int main(int argc, char *argv[]) {  // First argument: PDB file, then a non fixed number of Mol2 files

    std::vector<Molecule> molVector; // Vector of all the molecules with their name, (the first element is always a protein, the other are ligands)

    FoundPatterns proteinPatterns;  //Declares a FoundPattern struct where to save all the pattern found in the protein
    FoundPatterns ligandPatterns;   //Declares a FoundPattern struct where to save all the pattern found in the ligand, the same will be used for all ligand passed in input.

    //the CSV file is created and inicialized with the HEADER line in the main
    initializeFile("interactions.csv");


    /*To print on CSV file with output function use:
    outputFile.open("interactions.csv", std::ios::app);
    output(ligandName, proteinAtomId, proteinPatterns, proteinX, proteinY, proteinZ,
       ligandAtomId, ligandPattern, ligandX, ligandY, ligandZ,
       interactionType, interactionDistance, outputFile);
    outputFile.close();
    */

    // Prints the files passed from line (argc, argv)
    if(argc >= 2){
        printf("Ci sono %d file passati:\n", argc - 1);
        std::cout << "1-" << "Protein: " << argv[1] << std::endl;
        for(int i = 2; i < argc; i++) {
            std::cout << i << "-Ligand: " << argv[i] << std::endl;
        }
    }

    input(argv, argc, molVector);

    identifySubstructs(molVector.at(0), proteinPatterns); // Identifies all the istances of patterns inside the protein
    // printFoundPatterns(proteinPatterns);
    
    const RDKit::Conformer& proteinConformer = molVector.at(0).mol->getConformer(); //Conformer is a class that represents the 2D or 3D conformation of a molecule

    for(int i = 1; i < argc - 1; i++){ // For every ligand
        identifySubstructs(molVector.at(i), ligandPatterns); // Identifies all the istances of patterns inside the ligand
        // printFoundPatterns(ligandPatterns);
        
        const RDKit::Conformer& ligandConformer = molVector.at(i).mol->getConformer();  
        
        identifyInteractions(molVector.at(0), molVector.at(i), proteinPatterns, ligandPatterns, proteinConformer, ligandConformer); //Identifies all the interactions between protein and ligand and adds the to the CSV file
        ligandPatterns.patternMatches.clear();
    } 

    return EXIT_SUCCESS;
}<|MERGE_RESOLUTION|>--- conflicted
+++ resolved
@@ -281,7 +281,6 @@
     p->z = zNew;
 }
 
-<<<<<<< HEAD
 
 bool doSegmentsIntersect(RDGeom::Point3D &a1, RDGeom::Point3D &b1, RDGeom::Point3D &a2, RDGeom::Point3D &b2){ //checks if two COMPLANAR segments intersect
     RDGeom::Point3D a1a2 = a1 - a2;
@@ -297,7 +296,8 @@
     double s = (-c * a1b1.x + a * a1b1.y) / det;
 
     return (t >= 0 && t<= 1 && s >= 0 && s <= 1); //checks that the intersection point is within both segments
-=======
+}
+
 RDGeom::Point3D calculateNormalVector(RDGeom::Point3D &pos_a, RDGeom::Point3D &pos_b, RDGeom::Point3D &pos_c){  // calculates the normal vector to the plane identified by the 3 points in input (assuming they are not in line)
     RDGeom::Point3D vect_ab = pos_b - pos_a;
     RDGeom::Point3D vect_ac = pos_c - pos_a;
@@ -305,7 +305,6 @@
     RDGeom::Point3D normal = vect_ab.crossProduct(vect_ac);
     normal.normalize();
     return normal;
->>>>>>> 5cdd5861
 }
 
 float calculateDistance(RDGeom::Point2D &pos_a, RDGeom::Point2D &pos_b){  //calculates euclidian distance between 2 points located in a 2D space
